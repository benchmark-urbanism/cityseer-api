'''
https://docs.python.org/3.7/distutils/examples.html
https://docs.python.org/3/distutils/setupscript.html
https://scikit-build.readthedocs.io/en/latest/usage.html

# manual deployment
pip install --upgrade setuptools wheel
python setup.py sdist bdist_wheel
pip install --upgrade twine
TESTING REPO: twine upload --repository-url https://test.pypi.org/legacy/ dist/*
DOWNLOADING FROM TEST REPO: pip install --extra-index-url https://test.pypi.org/simple/ cityseer==0.10.3.dev0
OTHERWISE: twine upload dist/*
'''

from setuptools import setup

setup(
    name='cityseer',
<<<<<<< HEAD
    version='0.11.1dev1',
=======
    version='0.11.2',
>>>>>>> 10e58ed8
    packages=['cityseer', 'cityseer.algos', 'cityseer.metrics', 'cityseer.util'],
    description='Computational tools for urban analysis',
    url='https://github.com/cityseer/cityseer',
    project_urls={
        "Bug Tracker": "https://github.com/cityseer/cityseer/issues",
        "Documentation": "https://cityseer.github.io/cityseer/",
        "Source Code": "https://github.com/cityseer/cityseer",
    },
    author='Gareth Simons',
    author_email='gareth@cityseer.io',
    license='Apache 2.0 + "Commons Clause" License Condition v1.0',
    install_requires=[
        'numpy',
        'numba',
        'utm',
        'shapely>=1.7.0',
        'networkx>=2.4',
        'tqdm',
        'matplotlib',
        'sklearn'
    ]
)<|MERGE_RESOLUTION|>--- conflicted
+++ resolved
@@ -16,11 +16,7 @@
 
 setup(
     name='cityseer',
-<<<<<<< HEAD
-    version='0.11.1dev1',
-=======
     version='0.11.2',
->>>>>>> 10e58ed8
     packages=['cityseer', 'cityseer.algos', 'cityseer.metrics', 'cityseer.util'],
     description='Computational tools for urban analysis',
     url='https://github.com/cityseer/cityseer',
