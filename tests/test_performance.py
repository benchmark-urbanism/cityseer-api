--- conflicted
+++ resolved
@@ -78,13 +78,8 @@
     def dijkstra_tree_shortest_wrapper():
         network_structure.dijkstra_tree_shortest(
             src_idx=0,
-<<<<<<< HEAD
-            max_seconds=int(5000 / 1.33),
-            speed_m_s=1.33,
-=======
             max_seconds=max_seconds,
             speed_m_s=speed_m_s,
->>>>>>> 89d30020
         )
 
     # prime the function
@@ -98,13 +93,8 @@
     def dijkstra_tree_simplest_wrapper():
         network_structure.dijkstra_tree_simplest(
             src_idx=0,
-<<<<<<< HEAD
-            max_seconds=int(5000 / 1.33),
-            speed_m_s=1.33,
-=======
             max_seconds=max_seconds,
             speed_m_s=speed_m_s,
->>>>>>> 89d30020
         )
 
     # prime the function
@@ -118,13 +108,8 @@
     def dijkstra_tree_segment_wrapper():
         network_structure.dijkstra_tree_segment(
             src_idx=0,
-<<<<<<< HEAD
-            max_seconds=int(5000 / 1.33),
-            speed_m_s=1.33,
-=======
             max_seconds=max_seconds,
             speed_m_s=speed_m_s,
->>>>>>> 89d30020
         )
 
     # prime the function
