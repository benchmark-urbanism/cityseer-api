import os
import logging
from typing import Tuple, List, Union

import numpy as np
import utm
from sklearn.preprocessing import LabelEncoder
from tqdm.auto import tqdm

from cityseer.algos import data, checks
from cityseer.metrics import networks

logging.basicConfig(level=logging.INFO)
logger = logging.getLogger(__name__)


def dict_wgs_to_utm(data_dict: dict) -> dict:
    if not isinstance(data_dict, dict):
        raise TypeError('This method requires dictionary object.')

    logger.info('Converting data dictionary from WGS to UTM.')
    data_dict_copy = data_dict.copy()

    logger.info('Processing node x, y coordinates.')
    for k, v in tqdm(data_dict_copy.items(), disable=checks.quiet_mode):
        # x coordinate
        if 'x' not in v:
            raise AttributeError(f'Encountered node missing "x" coordinate attribute at data dictionary key {k}.')
        lng = v['x']
        # y coordinate
        if 'y' not in v:
            raise AttributeError(f'Encountered node missing "y" coordinate attribute at data dictionary key {k}.')
        lat = v['y']
        # check for unintentional use of conversion
        if abs(lng) > 180 or abs(lat) > 90:
            raise AttributeError('x, y coordinates exceed WGS bounds. Please check your coordinate system.')
        # be cognisant of parameter and return order
        # returns in easting, northing order
        easting, northing = utm.from_latlon(lat, lng)[:2]
        # write back to graph
        data_dict_copy[k]['x'] = easting
        data_dict_copy[k]['y'] = northing

    return data_dict_copy


def encode_categorical(classes: Union[list, tuple, np.ndarray]) -> Tuple[tuple, np.ndarray]:
    if not isinstance(classes, (list, tuple, np.ndarray)):
        raise TypeError('This method requires an iterable object.')

    # use sklearn's label encoder
    le = LabelEncoder()
    le.fit(classes)
    # map the int encodings to the respective classes
    classes_int = le.transform(classes)

    return tuple(le.classes_), classes_int


def data_map_from_dict(data_dict: dict) -> Tuple[tuple, np.ndarray]:
    '''
    DATA MAP:
    0 - x
    1 - y
    2 - assigned network index - nearest
    3 - assigned network index - next-nearest
    '''
    if not isinstance(data_dict, dict):
        raise TypeError('This method requires dictionary object.')

    data_uids = []
    data_map = np.full((len(data_dict), 4), np.nan)
    for i, (k, v) in enumerate(data_dict.items()):
        # set key to data labels
        data_uids.append(k)
        # DATA MAP INDEX POSITION 0 = x coordinate
        if 'x' not in v:
            raise AttributeError(f'Encountered entry missing "x" coordinate attribute at index {i}.')
        data_map[i][0] = v['x']
        # DATA MAP INDEX POSITION 1 = y coordinate
        if 'y' not in v:
            raise AttributeError(f'Encountered entry missing "y" coordinate attribute at index {i}.')
        data_map[i][1] = v['y']

    return tuple(data_uids), data_map


class Data_Layer:
    '''
    DATA MAP:
    0 - x
    1 - y
    2 - assigned network index - nearest
    3 - assigned network index - next-nearest
    '''

    def __init__(self,
                 data_uids: Union[list, tuple],
                 data_map: np.ndarray):

        self._uids = data_uids  # original labels / indices for each data point
        self._data = data_map  # data map per above
        self._Network = None

        # checks
        checks.check_data_map(self._data, check_assigned=False)

        if len(self._uids) != len(self._data):
            raise ValueError('The number of data labels does not match the number of data points.')

    @property
    def uids(self):
        return self._uids

    @property
    def x_arr(self):
        return self._data[:, 0]

    @property
    def y_arr(self):
        return self._data[:, 1]

    @property
    def Network(self):
        return self._Network

    def assign_to_network(self,
                          Network_Layer: networks.Network_Layer,
                          max_dist: [int, float]):
        self._Network = Network_Layer
        data.assign_to_network(self._data,
                               self.Network._node_data,
                               self.Network._edge_data,
                               self.Network._node_edge_map,
                               max_dist,
                               suppress_progress=checks.quiet_mode)

    def compute_aggregated(self,
                           landuse_labels: Union[list, tuple, np.ndarray] = None,
                           mixed_use_keys: Union[list, tuple] = None,
                           accessibility_keys: Union[list, tuple] = None,
                           cl_disparity_wt_matrix: Union[list, tuple, np.ndarray] = None,
                           qs: Union[list, tuple, np.ndarray] = None,
                           stats_keys: Union[list, tuple] = None,
                           stats_data_arrs: Union[List[Union[list, tuple, np.ndarray]],
                                                  Tuple[Union[list, tuple, np.ndarray]],
                                                  np.ndarray] = None,
                           angular: bool = False):
        '''
        This method provides full access to the underlying diversity.local_landuses method

        Try not to duplicate underlying type or signature checks here
        '''

        if self.Network is None:
            raise ValueError('Assign this data layer to a network prior to computing mixed-uses or accessibilities.')

        mixed_uses_options = ['hill',
                              'hill_branch_wt',
                              'hill_pairwise_wt',
                              'hill_pairwise_disparity',
                              'shannon',
                              'gini_simpson',
                              'raos_pairwise_disparity']

        if (stats_keys is not None and stats_data_arrs is None) \
                or (stats_keys is None and stats_data_arrs is not None) \
                or (stats_keys is not None and stats_data_arrs is not None and
                    len(stats_data_arrs) != len(stats_keys)):
            raise ValueError('An equal number of stats labels and stats data arrays is required.')

        if stats_data_arrs is None:
            stats_data_arrs = np.full((0, 0), np.nan)
        elif not isinstance(stats_data_arrs, (list, tuple, np.ndarray)):
            raise ValueError('Stats data must be in the form of a list, tuple, or numpy array.')
        else:
            stats_data_arrs = np.array(stats_data_arrs)
            if stats_data_arrs.ndim == 1:
                stats_data_arrs = np.array([stats_data_arrs])
            if stats_data_arrs.shape[1] != len(self._data):
                raise ValueError('The length of all data arrays must match the number of data points.')

        if landuse_labels is None:
            if mixed_use_keys or accessibility_keys:
                raise ValueError(
                    'Computation of mixed use or accessibility measures requires the landuse_labels parameter.')

            landuse_classes = ()
            landuse_encodings = ()
            qs = ()
            mu_hill_keys = ()
            mu_other_keys = ()
            acc_keys = ()
            cl_disparity_wt_matrix = [[]]  # (()) causes error because numpy conversion creates single dimension array

        # remember, most checks on parameter integrity occur in underlying method
        # so, don't duplicate here
        else:
            if len(landuse_labels) != len(self._data):
                raise ValueError('The number of landuse labels should match the number of data points.')

            # get the landuse encodings
            landuse_classes, landuse_encodings = encode_categorical(landuse_labels)

            # if necessary, check the disparity matrix
            if cl_disparity_wt_matrix is None:
                cl_disparity_wt_matrix = np.full((0, 0), np.nan)
            elif not isinstance(cl_disparity_wt_matrix, (list, tuple, np.ndarray)) or \
                    cl_disparity_wt_matrix.ndim != 2 or \
                    cl_disparity_wt_matrix.shape[0] != cl_disparity_wt_matrix.shape[1] or \
                    len(cl_disparity_wt_matrix) != len(landuse_classes):
                raise TypeError(
                    'Disparity weights must be a square pairwise NxN matrix in list, tuple, or numpy.ndarray form. '
                    'The number of edge-wise elements should match the number of unique class labels.')

            # warn if no qs provided
            if qs is None:
                qs = ()
            if isinstance(qs, (int, float)):
                qs = (qs)
            if not isinstance(qs, (list, tuple, np.ndarray)):
                raise TypeError('Please provide a float, list, tuple, or numpy.ndarray of q values.')

            # extrapolate the requested mixed use measures
            mu_hill_keys = []
            mu_other_keys = []
            if mixed_use_keys is not None:
                for mu in mixed_use_keys:
                    if mu not in mixed_uses_options:
                        raise ValueError(
                            f'Invalid mixed-use option: {mu}. Must be one of {", ".join(mixed_uses_options)}.')
                    idx = mixed_uses_options.index(mu)
                    if idx < 4:
                        mu_hill_keys.append(idx)
                    else:
                        mu_other_keys.append(idx - 4)
                if not checks.quiet_mode:
                    logger.info(f'Computing mixed-use measures: {", ".join(mixed_use_keys)}')

            acc_keys = []
            if accessibility_keys is not None:
                for ac_label in accessibility_keys:
                    if ac_label not in landuse_classes:
                        logger.warning(f'No instances of accessibility label: {ac_label} present in the data.')
                    else:
                        acc_keys.append(landuse_classes.index(ac_label))
                if not checks.quiet_mode:
                    logger.info(f'Computing land-use accessibility for: {", ".join(accessibility_keys)}')

        if stats_keys is not None and not checks.quiet_mode:
            logger.info(f'Computing stats for: {", ".join(stats_keys)}')

        # call the underlying method
        mixed_use_hill_data, mixed_use_other_data, \
        accessibility_data, accessibility_data_wt, \
        stats_sum, stats_sum_wt, \
        stats_mean, stats_mean_wt, \
        stats_variance, stats_variance_wt, \
        stats_max, stats_min = data.local_aggregator(self.Network._node_data,
                                                     self.Network._edge_data,
                                                     self.Network._node_edge_map,
                                                     self._data,
                                                     distances=np.array(self.Network.distances),
                                                     betas=np.array(self.Network.betas),
                                                     landuse_encodings=np.array(landuse_encodings),
                                                     qs=np.array(qs),
                                                     mixed_use_hill_keys=np.array(mu_hill_keys),
                                                     mixed_use_other_keys=np.array(mu_other_keys),
                                                     accessibility_keys=np.array(acc_keys),
                                                     cl_disparity_wt_matrix=np.array(cl_disparity_wt_matrix),
                                                     numerical_arrays=stats_data_arrs,
                                                     angular=angular,
                                                     suppress_progress=checks.quiet_mode)

        # write the results to the Network's metrics dict
        # keys will check for pre-existing, whereas qs and distance keys will overwrite
        # unpack mixed use hill
        for mu_h_idx, mu_h_key in enumerate(mu_hill_keys):
            mu_h_label = mixed_uses_options[mu_h_key]
            if mu_h_label not in self.Network.metrics['mixed_uses']:
                self.Network.metrics['mixed_uses'][mu_h_label] = {}
            for q_idx, q_key in enumerate(qs):
                self.Network.metrics['mixed_uses'][mu_h_label][q_key] = {}
                for d_idx, d_key in enumerate(self.Network.distances):
                    self.Network.metrics['mixed_uses'][mu_h_label][q_key][d_key] = \
                        mixed_use_hill_data[mu_h_idx][q_idx][d_idx]

        # unpack mixed use other
        for mu_o_idx, mu_o_key in enumerate(mu_other_keys):
            mu_o_label = mixed_uses_options[mu_o_key + 4]
            if mu_o_label not in self.Network.metrics['mixed_uses']:
                self.Network.metrics['mixed_uses'][mu_o_label] = {}
            # no qs
            for d_idx, d_key in enumerate(self.Network.distances):
                self.Network.metrics['mixed_uses'][mu_o_label][d_key] = mixed_use_other_data[mu_o_idx][d_idx]

        # unpack accessibility data
        for ac_idx, ac_code in enumerate(acc_keys):
            ac_label = landuse_classes[ac_code]  # ac_code is index of ac_label
            for k, ac_data in zip(['non_weighted', 'weighted'], [accessibility_data, accessibility_data_wt]):
                if ac_label not in self.Network.metrics['accessibility'][k]:
                    self.Network.metrics['accessibility'][k][ac_label] = {}
                for d_idx, d_key in enumerate(self.Network.distances):
                    self.Network.metrics['accessibility'][k][ac_label][d_key] = ac_data[ac_idx][d_idx]

        # unpack the numerical arrays
        if stats_keys:
            for num_idx, stats_key in enumerate(stats_keys):
                if stats_key not in self.Network.metrics['stats']:
                    self.Network.metrics['stats'][stats_key] = {}
                for k, stats_data in zip(['max',
                                          'min',
                                          'sum',
                                          'sum_weighted',
                                          'mean',
                                          'mean_weighted',
                                          'variance',
                                          'variance_weighted'],
                                         [stats_max,
                                          stats_min,
                                          stats_sum,
                                          stats_sum_wt,
                                          stats_mean,
                                          stats_mean_wt,
                                          stats_variance,
                                          stats_variance_wt]):
                    if k not in self.Network.metrics['stats'][stats_key]:
                        self.Network.metrics['stats'][stats_key][k] = {}
                    for d_idx, d_key in enumerate(self.Network.distances):
                        self.Network.metrics['stats'][stats_key][k][d_key] = stats_data[num_idx][d_idx]

    def hill_diversity(self,
                       landuse_labels: Union[list, tuple, np.ndarray],
                       qs: Union[list, tuple, np.ndarray] = None):
        return self.compute_aggregated(landuse_labels, mixed_use_keys=['hill'], qs=qs)

    def hill_branch_wt_diversity(self,
                                 landuse_labels: Union[list, tuple, np.ndarray],
                                 qs: Union[list, tuple, np.ndarray] = None):
        return self.compute_aggregated(landuse_labels, mixed_use_keys=['hill_branch_wt'], qs=qs)

    def compute_accessibilities(self,
                                landuse_labels: Union[list, tuple, np.ndarray],
                                accessibility_keys: Union[list, tuple]):
        return self.compute_aggregated(landuse_labels, accessibility_keys=accessibility_keys)

    def compute_stats_single(self,
                             stats_key: str,
                             stats_data_arr: Union[list, tuple, np.ndarray]):

        if stats_data_arr.ndim != 1:
            raise ValueError(
                'The stats_data_arr must be a single dimensional array with a length corresponding to the number of data points in the Data_Layer.')

        return self.compute_aggregated(stats_keys=[stats_key], stats_data_arrs=[stats_data_arr])

    def compute_stats_multiple(self,
                               stats_keys: Union[list, tuple],
                               stats_data_arrs: Union[list, tuple, np.ndarray]):

        return self.compute_aggregated(stats_keys=stats_keys, stats_data_arrs=stats_data_arrs)

    def model_singly_constrained(self,
                                 key: str,
                                 i_data_map: np.ndarray,
                                 j_data_map: np.ndarray,
                                 i_weights: Union[list, tuple, np.ndarray],
                                 j_weights: Union[list, tuple, np.ndarray],
<<<<<<< HEAD
                                 angular=False):
=======
                                 angular: bool = False):
>>>>>>> 6e5f812e

        j_assigned, netw_flows = data.singly_constrained(self.Network._node_data,
                                                         self.Network._edge_data,
                                                         self.Network._node_edge_map,
                                                         distances=np.array(self.Network.distances),
                                                         betas=np.array(self.Network.betas),
                                                         i_data_map=i_data_map,
                                                         j_data_map=j_data_map,
                                                         i_weights=np.array(i_weights),
                                                         j_weights=np.array(j_weights),
                                                         angular=angular,
                                                         suppress_progress=checks.quiet_mode)

        # write the results to the Network's metrics dict
        if key not in self.Network.metrics['models']:
            self.Network.metrics['models'][key] = {}
        for d_idx, d_key in enumerate(self.Network.distances):
            if d_key not in self.Network.metrics['models'][key]:
                self.Network.metrics['models'][key][d_key] = {}
            self.Network.metrics['models'][key][d_key]['assigned_trips'] = j_assigned[d_idx]
            self.Network.metrics['models'][key][d_key]['network_flows'] = netw_flows[d_idx]


class Data_Layer_From_Dict(Data_Layer):

    def __init__(self, data_dict: dict):
        data_uids, data_map = data_map_from_dict(data_dict)

        super().__init__(data_uids, data_map)<|MERGE_RESOLUTION|>--- conflicted
+++ resolved
@@ -366,11 +366,7 @@
                                  j_data_map: np.ndarray,
                                  i_weights: Union[list, tuple, np.ndarray],
                                  j_weights: Union[list, tuple, np.ndarray],
-<<<<<<< HEAD
-                                 angular=False):
-=======
                                  angular: bool = False):
->>>>>>> 6e5f812e
 
         j_assigned, netw_flows = data.singly_constrained(self.Network._node_data,
                                                          self.Network._edge_data,
